import cors from "@fastify/cors";
import fastifyStatic from "@fastify/static";
import { toNodeHandler } from "better-auth/node";
import Fastify from "fastify";
import { dirname, join } from "path";
import { Headers, HeadersInit } from "undici";
import { fileURLToPath } from "url";
import { createFunnel } from "./api/analytics/createFunnel.js";
import { deleteReport } from "./api/analytics/deleteReport.js";
import { getEvents } from "./api/analytics/getEvents.js";
import { getFunnel } from "./api/analytics/getFunnel.js";
import { getFunnels } from "./api/analytics/getFunnels.js";
import { getLiveSessionLocations } from "./api/analytics/getLiveSessionLocations.js";
import { getLiveUserCount } from "./api/analytics/getLiveUserCount.js";
import { getOverview } from "./api/analytics/getOverview.js";
import { getOverviewBucketed } from "./api/analytics/getOverviewBucketed.js";
import { getRetention } from "./api/analytics/getRetention.js";
import { getSession } from "./api/analytics/getSession.js";
import { getSessions } from "./api/analytics/getSessions.js";
import { getSingleCol } from "./api/analytics/getSingleCol.js";
import { getUserInfo } from "./api/analytics/getUserInfo.js";
import { getUserSessionCount } from "./api/analytics/getUserSessionCount.js";
import { getUserSessions } from "./api/analytics/getUserSessions.js";
import { getUsers } from "./api/analytics/getUsers.js";
import { addSite } from "./api/sites/addSite.js";
import { changeSiteDomain } from "./api/sites/changeSiteDomain.js";
import { changeSitePublic } from "./api/sites/changeSitePublic.js";
import { deleteSite } from "./api/sites/deleteSite.js";
import { getSite } from "./api/sites/getSite.js";
import { getSiteHasData } from "./api/sites/getSiteHasData.js";
import { getSiteIsPublic } from "./api/sites/getSiteIsPublic.js";
import { getSites } from "./api/sites/getSites.js";
import { createAccount } from "./api/user/createAccount.js";
import { getUserOrganizations } from "./api/user/getUserOrganizations.js";
import { listOrganizationMembers } from "./api/user/listOrganizationMembers.js";
import { initializeCronJobs } from "./cron/index.js";
import { initializeClickhouse } from "./db/clickhouse/clickhouse.js";
import { allowList, loadAllowedDomains } from "./lib/allowedDomains.js";
import { mapHeaders } from "./lib/auth-utils.js";
import { auth } from "./lib/auth.js";
import { publicSites } from "./lib/publicSites.js";
import { trackEvent } from "./tracker/trackEvent.js";
import { extractSiteId, isSitePublic } from "./utils.js";
<<<<<<< HEAD
import { publicSites } from "./lib/publicSites.js";
import { getSiteIsPublic } from "./api/sites/getSiteIsPublic.js";
import { handleMessage } from "./api/ai/handleMessage.js";
=======

// Import Stripe handlers
import { createCheckoutSession } from "./api/stripe/createCheckoutSession.js";
import { createPortalSession } from "./api/stripe/createPortalSession.js";
import { getSubscription } from "./api/stripe/getSubscription.js";
import { handleWebhook } from "./api/stripe/webhook.js";
import { IS_CLOUD } from "./lib/const.js";
>>>>>>> 36c8e20a

const __filename = fileURLToPath(import.meta.url);
const __dirname = dirname(__filename);

const server = Fastify({
  logger: {
    transport: {
      target: "@fastify/one-line-logger",
    },
  },
  maxParamLength: 1500,
  trustProxy: true,
});

server.register(cors, {
  origin: (origin, callback) => {
    if (!origin || allowList.includes(origin)) {
      callback(null, true);
    } else {
      callback(new Error("Not allowed by CORS"), false);
    }
  },
  credentials: true,
});

// Serve static files
server.register(fastifyStatic, {
  root: join(__dirname, "../public"),
  prefix: "/", // or whatever prefix you need
});

server.register(
  async (fastify, options) => {
    await fastify.register((fastify) => {
      const authHandler = toNodeHandler(options.auth);

      fastify.addContentTypeParser(
        "application/json",
        /* c8 ignore next 3 */
        (_request, _payload, done) => {
          done(null, null);
        }
      );

      fastify.all("/api/auth/*", async (request, reply: any) => {
        reply.raw.setHeaders(mapHeaders(reply.getHeaders()));
        await authHandler(request.raw, reply.raw);
      });
      fastify.all("/auth/*", async (request, reply: any) => {
        reply.raw.setHeaders(mapHeaders(reply.getHeaders()));
        await authHandler(request.raw, reply.raw);
      });
    });
  },
  { auth: auth! }
);

const PUBLIC_ROUTES: string[] = [
  "/health",
  "/track",
  "/script",
  "/auth",
  "/api/auth",
  "/api/stripe/webhook", // Add webhook to public routes
];

// Define analytics routes that can be public
const ANALYTICS_ROUTES = [
  "/live-user-count/",
  "/overview/",
  "/overview-bucketed/",
  "/single-col/",
  "/retention/",
  "/site-has-data/",
  "/site-is-public/",
  "/sessions/",
  "/session/",
  "/recent-events/",
  "/users/",
  "/user/info/",
  "/user/session-count/",
  "/live-session-locations/",
  "/funnels/",
  "/funnel/",

  "/get-site",
];

// Check if a route is an analytics route
const isAnalyticsRoute = (path: string) => {
  return ANALYTICS_ROUTES.some((route) => path.startsWith(route));
};

server.addHook("onRequest", async (request, reply) => {
  const { url } = request.raw;

  if (!url) return;

  // Bypass auth for health check and tracking
  if (PUBLIC_ROUTES.some((route) => url.includes(route))) {
    return;
  }

  // Check if it's an analytics route and get site ID
  if (isAnalyticsRoute(url)) {
    const siteId = extractSiteId(url);

    if (siteId && (await isSitePublic(siteId))) {
      // Skip auth check for public sites
      return;
    }
  }

  try {
    // Convert Fastify headers object into Fetch-compatible Headers
    const headers = new Headers(request.headers as HeadersInit);

    // Get session from BetterAuth
    const session = await auth!.api.getSession({ headers });

    if (!session) {
      return reply.status(401).send({ error: "Unauthorized" });
    }

    // Attach session user info to request
    request.user = session.user;
  } catch (err) {
    console.error("Auth Error:", err);
    return reply.status(500).send({ error: "Auth check failed" });
  }
});

// Analytics
server.get("/live-user-count/:site", getLiveUserCount);
server.get("/overview/:site", getOverview);
server.get("/overview-bucketed/:site", getOverviewBucketed);
server.get("/single-col/:site", getSingleCol);
server.get("/retention/:site", getRetention);
server.get("/site-has-data/:site", getSiteHasData);
server.get("/site-is-public/:site", getSiteIsPublic);
server.get("/sessions/:site", getSessions);
server.get("/session/:sessionId/:site", getSession);
server.get("/users/:site", getUsers);
server.get("/user/:userId/sessions/:site", getUserSessions);
server.get("/user/session-count/:site", getUserSessionCount);
server.get("/user/info/:userId/:site", getUserInfo);
server.get("/live-session-locations/:site", getLiveSessionLocations);
server.get("/funnels/:site", getFunnels);
server.get("/recent-events/:site", getEvents);
server.post("/funnel/:site", getFunnel);
server.post("/funnel/create/:site", createFunnel);
server.delete("/report/:reportId", deleteReport);

server.post("/handle-message", handleMessage);

// Administrative
server.post("/add-site", addSite);
server.post("/change-site-domain", changeSiteDomain);
server.post("/change-site-public", changeSitePublic);
server.post("/delete-site/:id", deleteSite);
server.get("/get-sites", getSites);
server.get("/get-site/:id", getSite);
server.post("/create-account", createAccount);
server.get(
  "/list-organization-members/:organizationId",
  listOrganizationMembers
);
server.get("/user/organizations", getUserOrganizations);

if (IS_CLOUD) {
  // Stripe Routes
  server.post("/stripe/create-checkout-session", createCheckoutSession);
  server.post("/stripe/create-portal-session", createPortalSession);
  server.get("/stripe/subscription", getSubscription);
  server.post(
    "/api/stripe/webhook",
    { config: { rawBody: true } },
    handleWebhook
  ); // Use rawBody parser config for webhook
}

server.post("/track", trackEvent);

const start = async () => {
  try {
    console.info("Starting server...");
    // Initialize the database
    await Promise.all([initializeClickhouse()]);
    await loadAllowedDomains();

    // Load public sites cache
    await publicSites.loadPublicSites();

    // Start the server
    await server.listen({ port: 3001, host: "0.0.0.0" });

    initializeCronJobs();
  } catch (err) {
    server.log.error(err);
    process.exit(1);
  }
};

start();

declare module "fastify" {
  interface FastifyRequest {
    user?: any; // Or define a more specific user type
  }
}<|MERGE_RESOLUTION|>--- conflicted
+++ resolved
@@ -41,11 +41,7 @@
 import { publicSites } from "./lib/publicSites.js";
 import { trackEvent } from "./tracker/trackEvent.js";
 import { extractSiteId, isSitePublic } from "./utils.js";
-<<<<<<< HEAD
-import { publicSites } from "./lib/publicSites.js";
-import { getSiteIsPublic } from "./api/sites/getSiteIsPublic.js";
 import { handleMessage } from "./api/ai/handleMessage.js";
-=======
 
 // Import Stripe handlers
 import { createCheckoutSession } from "./api/stripe/createCheckoutSession.js";
@@ -53,7 +49,6 @@
 import { getSubscription } from "./api/stripe/getSubscription.js";
 import { handleWebhook } from "./api/stripe/webhook.js";
 import { IS_CLOUD } from "./lib/const.js";
->>>>>>> 36c8e20a
 
 const __filename = fileURLToPath(import.meta.url);
 const __dirname = dirname(__filename);
