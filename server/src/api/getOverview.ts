--- conflicted
+++ resolved
@@ -14,7 +14,7 @@
     timezone: string;
     site: string;
     filters: string;
-    past24Hours?: boolean;
+    pastMinutes: number;
   };
 }
 
@@ -33,20 +33,8 @@
   timezone,
   site,
   filters,
-<<<<<<< HEAD
-  past24Hours,
+  pastMinutes,
 }: GetOverviewRequest["Querystring"]) => {
-=======
-  pastMinutes,
-}: {
-  startDate: string;
-  endDate: string;
-  timezone: string;
-  site: string;
-  filters: string;
-  pastMinutes: number;
-}) => {
->>>>>>> 12d4cd3b
   const filterStatement = getFilterStatement(filters);
 
   return `SELECT   
@@ -107,53 +95,21 @@
         ) AS page_stats`;
 };
 
-<<<<<<< HEAD
 export async function fetchOverview({
   startDate,
   endDate,
   timezone,
   site,
   filters,
-  past24Hours,
+  pastMinutes,
 }: GetOverviewRequest["Querystring"]) {
-=======
-export interface GenericRequest {
-  Querystring: {
-    startDate: string;
-    endDate: string;
-    timezone: string;
-    site: string;
-    filters: string;
-    parameter: FilterParameter;
-    past24Hours: boolean;
-    pastMinutes: number;
-    limit?: number;
-  };
-}
-
-export async function getOverview(
-  req: FastifyRequest<GenericRequest>,
-  res: FastifyReply
-) {
-  const { startDate, endDate, timezone, site, filters, pastMinutes } =
-    req.query;
-  const userHasAccessToSite = await getUserHasAccessToSite(req, site);
-  if (!userHasAccessToSite) {
-    return res.status(403).send({ error: "Forbidden" });
-  }
-
->>>>>>> 12d4cd3b
   const query = getQuery({
     startDate,
     endDate,
     timezone,
     site,
     filters,
-<<<<<<< HEAD
-    past24Hours: past24Hours ?? false,
-=======
     pastMinutes: Number(pastMinutes),
->>>>>>> 12d4cd3b
   });
 
   try {
@@ -174,7 +130,7 @@
   req: FastifyRequest<GetOverviewRequest>,
   res: FastifyReply
 ) {
-  const { startDate, endDate, timezone, site, filters, past24Hours } = req.query;
+  const { startDate, endDate, timezone, site, filters, pastMinutes } = req.query;
 
   const userHasAccessToSite = await getUserHasAccessToSite(req, site);
   if (!userHasAccessToSite) {
@@ -187,7 +143,7 @@
     timezone,
     site,
     filters,
-    past24Hours,
+    pastMinutes,
   });
   if (!data) {
     return res.status(500).send({ error: "Failed to fetch overview" });
