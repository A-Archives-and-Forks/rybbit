--- conflicted
+++ resolved
@@ -17,7 +17,7 @@
     bucket: TimeBucket;
     site: string;
     filters: string;
-    past24Hours?: boolean;
+    pastMinutes?: number;
   };
 }
 
@@ -93,21 +93,8 @@
   bucket,
   site,
   filters,
-<<<<<<< HEAD
-  past24Hours,
+  pastMinutes,
 }: GetOverviewBucketedRequest["Querystring"]) => {
-=======
-  pastMinutes,
-}: {
-  startDate: string;
-  endDate: string;
-  timezone: string;
-  bucket: TimeBucket;
-  site: string;
-  filters: string;
-  pastMinutes?: number;
-}) => {
->>>>>>> 25c63fdb
   const filterStatement = getFilterStatement(filters);
 
   const isAllTime = !startDate && !endDate;
@@ -208,7 +195,7 @@
   bucket,
   site,
   filters,
-  past24Hours,
+  pastMinutes,
 }: GetOverviewBucketedRequest["Querystring"]) {
   const query = getQuery({
     startDate,
@@ -217,8 +204,10 @@
     bucket,
     site,
     filters,
-    past24Hours: past24Hours ?? false,
+    pastMinutes,
   });
+
+  console.info(query);
 
   try {
     const result = await clickhouse.query({
@@ -234,21 +223,7 @@
 }
 
 export async function getOverviewBucketed(
-<<<<<<< HEAD
   req: FastifyRequest<GetOverviewBucketedRequest>,
-=======
-  req: FastifyRequest<{
-    Querystring: {
-      startDate: string;
-      endDate: string;
-      timezone: string;
-      bucket: TimeBucket;
-      site: string;
-      filters: string;
-      pastMinutes?: number;
-    };
-  }>,
->>>>>>> 25c63fdb
   res: FastifyReply
 ) {
   const { startDate, endDate, timezone, bucket, site, filters, pastMinutes } =
@@ -266,27 +241,9 @@
     bucket,
     site,
     filters,
-<<<<<<< HEAD
-    past24Hours,
+    pastMinutes,
   });
   if (!data) {
-=======
-    pastMinutes,
-  });
-
-  console.info(query);
-
-  try {
-    const result = await clickhouse.query({
-      query,
-      format: "JSONEachRow",
-    });
-
-    const data = await processResults<getOverviewBucketed[number]>(result);
-    return res.send({ data });
-  } catch (error) {
-    console.error("Error fetching pageviews:", error);
->>>>>>> 25c63fdb
     return res.status(500).send({ error: "Failed to fetch pageviews" });
   }
 
