--- conflicted
+++ resolved
@@ -12,11 +12,7 @@
   text,
   timestamp,
   unique,
-<<<<<<< HEAD
-  real,
   pgEnum,
-=======
->>>>>>> 9a970ff4
 } from "drizzle-orm/pg-core";
 
 // User table
@@ -272,44 +268,6 @@
   clickhouseSizeGb: real("clickhouse_size_gb").notNull(),
 });
 
-<<<<<<< HEAD
-export const importSourceEnum = pgEnum("import_source_enum", [
-  "umami",
-]);
-
-export const importStatusEnum = pgEnum("import_status_enum", [
-  "pending",
-  "processing",
-  "completed",
-  "failed",
-]);
-
-// Import status table for tracking data import progress
-export const importStatus = pgTable(
-  "import_status",
-  {
-    importId: text("import_id").primaryKey().notNull(),
-    siteId: integer("site_id").notNull(),
-    organizationId: text("organization_id").notNull(),
-    source: importSourceEnum("source").notNull(),
-    status: importStatusEnum("status").notNull().default("pending"),
-    importedEvents: integer("imported_events").notNull().default(0),
-    errorMessage: text("error_message"),
-    startedAt: timestamp("started_at", { mode: "string" }).notNull().defaultNow(),
-    completedAt: timestamp("completed_at", { mode: "string" }),
-    fileName: text("file_name").notNull(),
-  },
-  (table) => [
-    foreignKey({
-      columns: [table.siteId],
-      foreignColumns: [sites.siteId],
-      name: "import_status_site_id_sites_site_id_fk",
-    }),
-    foreignKey({
-      columns: [table.organizationId],
-      foreignColumns: [organization.id],
-      name: "import_status_organization_id_organization_id_fk",
-=======
 // Uptime monitor definitions
 export const uptimeMonitors = pgTable(
   "uptime_monitors",
@@ -624,7 +582,46 @@
       columns: [table.createdBy],
       foreignColumns: [user.id],
       name: "notification_channels_created_by_user_id_fk",
->>>>>>> 9a970ff4
+    }),
+  ]
+);
+
+export const importSourceEnum = pgEnum("import_source_enum", [
+  "umami",
+]);
+
+export const importStatusEnum = pgEnum("import_status_enum", [
+  "pending",
+  "processing",
+  "completed",
+  "failed",
+]);
+
+// Import status table for tracking data import progress
+export const importStatus = pgTable(
+  "import_status",
+  {
+    importId: text("import_id").primaryKey().notNull(),
+    siteId: integer("site_id").notNull(),
+    organizationId: text("organization_id").notNull(),
+    source: importSourceEnum("source").notNull(),
+    status: importStatusEnum("status").notNull().default("pending"),
+    importedEvents: integer("imported_events").notNull().default(0),
+    errorMessage: text("error_message"),
+    startedAt: timestamp("started_at", { mode: "string" }).notNull().defaultNow(),
+    completedAt: timestamp("completed_at", { mode: "string" }),
+    fileName: text("file_name").notNull(),
+  },
+  (table) => [
+    foreignKey({
+      columns: [table.siteId],
+      foreignColumns: [sites.siteId],
+      name: "import_status_site_id_sites_site_id_fk",
+    }),
+    foreignKey({
+      columns: [table.organizationId],
+      foreignColumns: [organization.id],
+      name: "import_status_organization_id_organization_id_fk",
     }),
   ]
 );